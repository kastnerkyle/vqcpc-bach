--- conflicted
+++ resolved
@@ -15,16 +15,9 @@
 {"@type":"WebSite","url":"http://localhost:4000/","name":"Vector-Quantized Contrastive Predictive Coding for Template-based Music Generation","headline":"Vector-Quantized Contrastive Predictive Coding for Template-based Music Generation","@context":"https://schema.org"}</script>
 <!-- End Jekyll SEO tag -->
 
-<<<<<<< HEAD
-    <link rel="stylesheet" href="/assets/css/style.css?v=9339bd9a78617c89b58a81ffc46c7003a6e72de0">
-    <!--[if lt IE 9]>
-    <script src="//cdnjs.cloudflare.com/ajax/libs/html5shiv/3.7.3/html5shiv.min.js"></script>
-    <![endif]-->
-=======
     <meta name="viewport" content="width=device-width, initial-scale=1">
     <meta name="theme-color" content="#157878">
     <link rel="stylesheet" href="/assets/css/style.css?v=9339bd9a78617c89b58a81ffc46c7003a6e72de0">
->>>>>>> 6f41698c
   </head>
   <body>
     <section class="page-header">
@@ -100,7 +93,7 @@
   </tr>
   
   <tr>
-    <td><img class="recimg" src="exemples/clusters/random/test.gif" /></td>
+    <td><img class="recimg" src="exemples/clusters/random/0.png" /></td>
     <td style="text-align: center; vertical-align: middle;">
       <audio controls="">
       <source src="exemples/clusters/random/0.wav" />
